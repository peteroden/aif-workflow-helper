--- conflicted
+++ resolved
@@ -11,19 +11,11 @@
 include = ["src*"]
 
 [project]
-<<<<<<< HEAD
 name = "aif-workflow-helper"
 version = "0.1.0"
 description = "Azure AI Foundry dev workflow helpers"
 authors = [
   { name = "Pete Roden", email = "pete.roden@live.com" }
-=======
-name = "aif_workflow_helper"
-version = "0.1.0"
-description = "Azure AI Foundry dev workflow helpers"
-authors = [
-  { name = "Pete Roden", email = "pete.roden@microsoft.com" }
->>>>>>> 5a629268
 ]
 readme = "README.md"
 requires-python = ">=3.10"
@@ -57,8 +49,4 @@
 
 # Console script entry points
 [project.scripts]
-<<<<<<< HEAD
-aif-workflow-helper = "aif_workflow_helper.cli.main:main"
-=======
-aif-workflow-helper = "src.cli.main:main"
->>>>>>> 5a629268
+aif-workflow-helper = "aif_workflow_helper.cli.main:main"